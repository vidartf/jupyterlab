--- conflicted
+++ resolved
@@ -16,19 +16,11 @@
     "@jupyterlab/apputils": "^2.0.0-alpha.4",
     "@jupyterlab/coreutils": "^4.0.0-alpha.4",
     "@jupyterlab/testutils": "^2.0.0-alpha.4",
-<<<<<<< HEAD
-    "@lumino/algorithm": "^1.2.0",
-    "@lumino/commands": "^1.8.0",
-    "@lumino/coreutils": "^1.3.1",
-    "@lumino/messaging": "^1.3.0",
-    "@lumino/widgets": "^1.9.0",
-=======
     "@lumino/algorithm": "^1.2.1",
     "@lumino/commands": "^1.9.0",
     "@lumino/coreutils": "^1.4.0",
     "@lumino/messaging": "^1.3.1",
     "@lumino/widgets": "^1.9.4",
->>>>>>> 72d9e17d
     "chai": "^4.2.0",
     "jest": "^24.9.0",
     "jest-junit": "^10.0.0",
