--- conflicted
+++ resolved
@@ -460,14 +460,10 @@
           if (args['activate'] !== false) {
             shell.activateById(widget.id);
           }
-<<<<<<< HEAD
-          widget.console.inject(
+          void widget.console.inject(
             args['code'] as string,
             args['metadata'] as JSONObject
           );
-=======
-          void widget.console.inject(args['code'] as string);
->>>>>>> 347f1bb3
           return true;
         }
         return false;
