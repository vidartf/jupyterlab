// Copyright (c) Jupyter Development Team.
// Distributed under the terms of the Modified BSD License.

<<<<<<< HEAD
import { nbformat } from '@jupyterlab/coreutils';

import { UUID } from '@phosphor/coreutils';

=======
import { nbformat, uuid } from '@jupyterlab/coreutils';
>>>>>>> 1aff4190

import { JSONObject, JSONValue } from '@phosphor/coreutils';

import { Kernel } from './kernel';

/**
 * A namespace for kernel messages.
 */
export namespace KernelMessage {
  /**
   * Create a well-formed kernel message.
   */
  export function createMessage(
    options: IOptions,
    content: JSONObject = {},
    metadata: JSONObject = {},
    buffers: (ArrayBuffer | ArrayBufferView)[] = []
  ): IMessage {
    return {
      header: {
        username: options.username || '',
        version: '5.2',
        session: options.session,
        msg_id: options.msgId || UUID.uuid4(),
        msg_type: options.msgType
      },
      parent_header: {},
      channel: options.channel,
      content,
      metadata,
      buffers
    };
  }

  /**
   * Create a well-formed kernel shell message.
   */
  export function createShellMessage(
    options: IOptions,
    content: JSONObject = {},
    metadata: JSONObject = {},
    buffers: (ArrayBuffer | ArrayBufferView)[] = []
  ): IShellMessage {
    let msg = createMessage(options, content, metadata, buffers);
    return msg as IShellMessage;
  }

  /**
   * Kernel message header content.
   *
   * See [Messaging in Jupyter](https://jupyter-client.readthedocs.io/en/latest/messaging.html#general-message-format).
   *
   * **See also:** [[IMessage]]
   */
  export interface IHeader extends JSONObject {
    username: string;
    version: string;
    session: string;
    msg_id: string;
    msg_type: string;
  }

  /**
   * Kernel message specification.
   *
   * See [Messaging in Jupyter](https://jupyter-client.readthedocs.io/en/latest/messaging.html#general-message-format).
   */
  export interface IMessage {
    header: IHeader;
    parent_header: IHeader | {};
    metadata: JSONObject;
    content: JSONObject;
    channel: Channel;
    buffers?: (ArrayBuffer | ArrayBufferView)[];
  }

  /**
   * The valid channel names.
   */
  export type Channel = 'shell' | 'iopub' | 'stdin';

  /**
   * A kernel message on the `'shell'` channel.
   */
  export interface IShellMessage extends IMessage {
    channel: 'shell';
  }

  /**
   * A kernel message on the `'iopub'` channel.
   */
  export interface IIOPubMessage extends IMessage {
    channel: 'iopub';
  }

  /**
   * A kernel message on the `'stdin'` channel.
   */
  export interface IStdinMessage extends IMessage {
    channel: 'stdin';
  }

  /**
   * A `'stream'` message on the `'iopub'` channel.
   *
   * See [Streams](https://jupyter-client.readthedocs.io/en/latest/messaging.html#streams-stdout-stderr-etc).
   */
  export interface IStreamMsg extends IIOPubMessage {
    content: {
      name: 'stdout' | 'stderr';
      text: string;
    };
  }

  /**
   * Test whether a kernel message is a `'stream'` message.
   */
  export function isStreamMsg(msg: IMessage): msg is IStreamMsg {
    return msg.header.msg_type === 'stream';
  }

  /**
   * A `'display_data'` message on the `'iopub'` channel.
   *
   * See [Display data](https://jupyter-client.readthedocs.io/en/latest/messaging.html#display-data).
   */
  export interface IDisplayDataMsg extends IIOPubMessage {
    content: {
      data: nbformat.IMimeBundle;
      metadata: nbformat.OutputMetadata;
      transient?: { display_id?: string };
    };
  }

  /**
   * Test whether a kernel message is an `'display_data'` message.
   */
  export function isDisplayDataMsg(msg: IMessage): msg is IDisplayDataMsg {
    return msg.header.msg_type === 'display_data';
  }

  /**
   * An `'update_display_data'` message on the `'iopub'` channel.
   *
   * See [Update Display data](https://jupyter-client.readthedocs.io/en/latest/messaging.html#update-display-data).
   */
  export interface IUpdateDisplayDataMsg extends IDisplayDataMsg {
    content: IDisplayDataMsg['content'] & {
      transient: { display_id: string };
    };
  }

  /**
   * Test whether a kernel message is an `'update_display_data'` message.
   */
  export function isUpdateDisplayDataMsg(
    msg: IMessage
  ): msg is IUpdateDisplayDataMsg {
    return msg.header.msg_type === 'update_display_data';
  }

  /**
   * An `'execute_input'` message on the `'iopub'` channel.
   *
   * See [Code inputs](https://jupyter-client.readthedocs.io/en/latest/messaging.html#code-inputs).
   */
  export interface IExecuteInputMsg extends IIOPubMessage {
    content: {
      code: string;
      execution_count: nbformat.ExecutionCount;
    };
  }

  /**
   * Test whether a kernel message is an `'execute_input'` message.
   */
  export function isExecuteInputMsg(msg: IMessage): msg is IExecuteInputMsg {
    return msg.header.msg_type === 'execute_input';
  }

  /**
   * An `'execute_result'` message on the `'iopub'` channel.
   *
   * See [Execution results](https://jupyter-client.readthedocs.io/en/latest/messaging.html#id4).
   */
  export interface IExecuteResultMsg extends IIOPubMessage {
    content: {
      execution_count: nbformat.ExecutionCount;
      data: nbformat.IMimeBundle;
      metadata: nbformat.OutputMetadata;
    };
  }

  /**
   * Test whether a kernel message is an `'execute_result'` message.
   */
  export function isExecuteResultMsg(msg: IMessage): msg is IExecuteResultMsg {
    return msg.header.msg_type === 'execute_result';
  }

  /**
   * A `'error'` message on the `'iopub'` channel.
   *
   * See [Execution errors](https://jupyter-client.readthedocs.io/en/latest/messaging.html#execution-errors).
   */
  export interface IErrorMsg extends IIOPubMessage {
    content: {
      ename: string;
      evalue: string;
      traceback: string[];
    };
  }

  /**
   * Test whether a kernel message is an `'error'` message.
   */
  export function isErrorMsg(msg: IMessage): msg is IErrorMsg {
    return msg.header.msg_type === 'error';
  }

  /**
   * A `'status'` message on the `'iopub'` channel.
   *
   * See [Kernel status](https://jupyter-client.readthedocs.io/en/latest/messaging.html#kernel-status).
   */
  export interface IStatusMsg extends IIOPubMessage {
    content: {
      execution_state: Kernel.Status;
    };
  }

  /**
   * Test whether a kernel message is a `'status'` message.
   */
  export function isStatusMsg(msg: IMessage): msg is IStatusMsg {
    return msg.header.msg_type === 'status';
  }

  /**
   * A `'clear_output'` message on the `'iopub'` channel.
   *
   * See [Clear output](https://jupyter-client.readthedocs.io/en/latest/messaging.html#clear-output).
   */
  export interface IClearOutputMsg extends IIOPubMessage {
    content: {
      wait: boolean;
    };
  }

  /**
   * Test whether a kernel message is a `'clear_output'` message.
   */
  export function isClearOutputMsg(msg: IMessage): msg is IClearOutputMsg {
    return msg.header.msg_type === 'clear_output';
  }

  /**
   * A `'comm_open'` message on the `'iopub'` channel.
   *
   * See [Comm open](https://jupyter-client.readthedocs.io/en/latest/messaging.html#opening-a-comm).
   */
  export interface ICommOpenMsg extends IIOPubMessage {
    content: ICommOpen;
  }

  /**
   * The content of a `'comm_open'` message.  The message can
   * be received on the `'iopub'` channel or send on the `'shell'` channel.
   *
   * See [Comm open](https://jupyter-client.readthedocs.io/en/latest/messaging.html#opening-a-comm).
   */
  export interface ICommOpen extends JSONObject {
    comm_id: string;
    target_name: string;
    data: JSONValue;
    target_module?: string;
  }

  /**
   * Test whether a kernel message is a `'comm_open'` message.
   */
  export function isCommOpenMsg(msg: IMessage): msg is ICommOpenMsg {
    return msg.header.msg_type === 'comm_open';
  }

  /**
   * A `'comm_close'` message on the `'iopub'` channel.
   *
   * See [Comm close](https://jupyter-client.readthedocs.io/en/latest/messaging.html#opening-a-comm).
   */
  export interface ICommCloseMsg extends IIOPubMessage {
    content: ICommClose;
  }

  /**
   * The content of a `'comm_close'` method.  The message can
   * be received on the `'iopub'` channel or send on the `'shell'` channel.
   *
   * See [Comm close](https://jupyter-client.readthedocs.io/en/latest/messaging.html#opening-a-comm).
   */
  export interface ICommClose extends JSONObject {
    comm_id: string;
    data: JSONValue;
  }

  /**
   * Test whether a kernel message is a `'comm_close'` message.
   */
  export function isCommCloseMsg(msg: IMessage): msg is ICommCloseMsg {
    return msg.header.msg_type === 'comm_close';
  }

  /**
   * A `'comm_msg'` message on the `'iopub'` channel.
   *
   * See [Comm msg](https://jupyter-client.readthedocs.io/en/latest/messaging.html#opening-a-comm).
   */
  export interface ICommMsgMsg extends IIOPubMessage {
    content: ICommMsg;
  }

  /**
   * The content of a `'comm_msg'` message.  The message can
   * be received on the `'iopub'` channel or send on the `'shell'` channel.
   *
   * See [Comm msg](https://jupyter-client.readthedocs.io/en/latest/messaging.html#opening-a-comm).
   */
  export interface ICommMsg extends JSONObject {
    comm_id: string;
    data: JSONValue;
  }

  /**
   * Test whether a kernel message is a `'comm_msg'` message.
   */
  export function isCommMsgMsg(msg: IMessage): msg is ICommMsgMsg {
    return msg.header.msg_type === 'comm_msg';
  }

  /**
   * A `'kernel_info_reply'` message on the `'stream'` channel.
   *
   * See [Messaging in Jupyter](https://jupyter-client.readthedocs.io/en/latest/messaging.html#kernel-info).
   */
  export interface IInfoReplyMsg extends IShellMessage {
    content: IInfoReply;
  }

  /**
   * The kernel info content.
   *
   * See [Messaging in Jupyter](https://jupyter-client.readthedocs.io/en/latest/messaging.html#kernel-info).
   */
  export interface IInfoReply extends JSONObject {
    protocol_version: string;
    implementation: string;
    implementation_version: string;
    language_info: ILanguageInfo;
    banner: string;
    help_links: { text: string; url: string }[];
  }

  /**
   * The kernel language information specification.
   *
   * See [Messaging in Jupyter](https://jupyter-client.readthedocs.io/en/latest/messaging.html#kernel-info).
   */
  export interface ILanguageInfo extends nbformat.ILanguageInfoMetadata {
    version: string;
    nbconverter_exporter?: string;
  }

  /**
   * The content of a  `'complete_request'` message.
   *
   * See [Messaging in Jupyter](https://jupyter-client.readthedocs.io/en/latest/messaging.html#completion).
   *
   * **See also:** [[ICompleteReply]], [[IKernel.complete]]
   */
  export interface ICompleteRequest extends JSONObject {
    code: string;
    cursor_pos: number;
  }

  /**
   * A `'complete_reply'` message on the `'stream'` channel.
   *
   * See [Messaging in Jupyter](https://jupyter-client.readthedocs.io/en/latest/messaging.html#completion).
   *
   * **See also:** [[ICompleteRequest]], [[IKernel.complete]]
   */
  export interface ICompleteReplyMsg extends IShellMessage {
    content: {
      matches: string[];
      cursor_start: number;
      cursor_end: number;
      metadata: JSONObject;
      status: 'ok' | 'error';
    };
  }

  /**
   * The content of an `'inspect_request'` message.
   *
   * See [Messaging in Jupyter](https://jupyter-client.readthedocs.io/en/latest/messaging.html#introspection).
   *
   * **See also:** [[IInspectReply]], [[[IKernel.inspect]]]
   */
  export interface IInspectRequest extends JSONObject {
    code: string;
    cursor_pos: number;
    detail_level: 0 | 1;
  }

  /**
   * A `'inspect_reply'` message on the `'stream'` channel.
   *
   * See [Messaging in Jupyter](https://jupyter-client.readthedocs.io/en/latest/messaging.html#introspection).
   *
   * **See also:** [[IInspectRequest]], [[IKernel.inspect]]
   */
  export interface IInspectReplyMsg extends IShellMessage {
    content: {
      status: 'ok' | 'error';
      found: boolean;
      data: JSONObject;
      metadata: JSONObject;
    };
  }

  /**
   * The content of a `'history_request'` message.
   *
   * See [Messaging in Jupyter](https://jupyter-client.readthedocs.io/en/latest/messaging.html#history).
   *
   * **See also:** [[IHistoryReply]], [[[IKernel.history]]]
   */
  export interface IHistoryRequest extends JSONObject {
    output: boolean;
    raw: boolean;
    hist_access_type: HistAccess;
    session?: number;
    start?: number;
    stop?: number;
    n?: number;
    pattern?: string;
    unique?: boolean;
  }

  /**
   * A `'history_reply'` message on the `'stream'` channel.
   *
   * See [Messaging in Jupyter](https://jupyter-client.readthedocs.io/en/latest/messaging.html#history).
   *
   * **See also:** [[IHistoryRequest]], [[IKernel.history]]
   */
  export interface IHistoryReplyMsg extends IShellMessage {
    content: {
      history: JSONValue[];
    };
  }

  /**
   * The history access settings.
   */
  export type HistAccess = 'range' | 'tail' | 'search';

  /**
   * The content of an `'is_complete_request'` message.
   *
   * See [Messaging in Jupyter](https://jupyter-client.readthedocs.io/en/latest/messaging.html#code-completeness).
   *
   * **See also:** [[IIsCompleteReply]], [[IKernel.isComplete]]
   */
  export interface IIsCompleteRequest extends JSONObject {
    code: string;
  }

  /**
   * An `'is_complete_reply'` message on the `'stream'` channel.
   *
   * See [Messaging in Jupyter](https://jupyter-client.readthedocs.io/en/latest/messaging.html#code-completeness).
   *
   * **See also:** [[IIsCompleteRequest]], [[IKernel.isComplete]]
   */
  export interface IIsCompleteReplyMsg extends IShellMessage {
    content: {
      status: string;
      indent: string;
    };
  }

  /**
   * The content of an `'execute_request'` message.
   *
   * See [Messaging in Jupyter](https://jupyter-client.readthedocs.io/en/latest/messaging.html#execute).
   *
   * **See also:** [[IExecuteReply]], [[IKernel.execute]]
   */
  export interface IExecuteRequest extends IExecuteOptions {
    code: string;
  }

  /**
   * The options used to configure an execute request.
   *
   * See [Messaging in Jupyter](https://jupyter-client.readthedocs.io/en/latest/messaging.html#execute).
   */
  export interface IExecuteOptions extends JSONObject {
    /**
     * Whether to execute the code as quietly as possible.
     * The default is `false`.
     */
    silent?: boolean;

    /**
     * Whether to store history of the execution.
     * The default `true` if silent is False.
     * It is forced to  `false ` if silent is `true`.
     */
    store_history?: boolean;

    /**
     * A mapping of names to expressions to be evaluated in the
     * kernel's interactive namespace.
     */
    user_expressions?: JSONObject;

    /**
     * Whether to allow stdin requests.
     * The default is `true`.
     */
    allow_stdin?: boolean;

    /**
     * Whether to the abort execution queue on an error.
     * The default is `false`.
     */
    stop_on_error?: boolean;
  }

  /**
   * An `'execute_reply'` message on the `'stream'` channel.
   *
   * See [Messaging in Jupyter](https://jupyter-client.readthedocs.io/en/latest/messaging.html#execution-results).
   *
   * **See also:** [[IExecuteRequest]], [[IKernel.execute]]
   */
  export interface IExecuteReplyMsg extends IShellMessage {
    content: IExecuteReply;
  }

  /**
   * The content of an `execute-reply` message.
   *
   * See [Messaging in Jupyter](https://jupyter-client.readthedocs.io/en/latest/messaging.html#execution-results).
   */
  export interface IExecuteReply extends JSONObject {
    status: 'ok' | 'error' | 'abort';
    execution_count: nbformat.ExecutionCount;
  }

  /**
   * The `'execute_reply'` contents for an `'ok'` status.
   *
   * See [Messaging in Jupyter](https://jupyter-client.readthedocs.io/en/latest/messaging.html#execution-results).
   */
  export interface IExecuteOkReply extends IExecuteReply {
    /**
     * A list of payload objects.
     * Payloads are considered deprecated.
     * The only requirement of each payload object is that it have a 'source'
     * key, which is a string classifying the payload (e.g. 'page').
     */
    payload?: JSONObject[];

    /**
     * Results for the user_expressions.
     */
    user_expressions: JSONObject;
  }

  /**
   * The `'execute_reply'` contents for an `'error'` status.
   *
   * See [Messaging in Jupyter](https://jupyter-client.readthedocs.io/en/latest/messaging.html#execution-results).
   */
  export interface IExecuteErrorReply extends IExecuteReply {
    /**
     * The exception name.
     */
    ename: string;

    /**
     * The Exception value.
     */
    evalue: string;

    /**
     * A list of traceback frames.
     */
    traceback: string[];
  }

  /**
   * Test whether a kernel message is an `'execute_reply'` message.
   */
  export function isExecuteReplyMsg(msg: IMessage): msg is IExecuteReplyMsg {
    return msg.header.msg_type === 'execute_reply';
  }

  /**
   * An `'input_request'` message on the `'stdin'` channel.
   *
   * See [Messaging in Jupyter](https://jupyter-client.readthedocs.io/en/latest/messaging.html#messages-on-the-stdin-router-dealer-sockets).
   */
  export interface IInputRequestMsg extends IStdinMessage {
    content: IInputRequest;
  }

  /**
   * The content of an `'input_request'` message.
   */
  export interface IInputRequest extends JSONObject {
    /**
     * The text to show at the prompt.
     */
    prompt: string;

    /**
     * Whether the request is for a password.
     * If so, the frontend shouldn't echo input.
     */
    password: boolean;
  }

  /**
   * Test whether a kernel message is an `'input_request'` message.
   */
  export function isInputRequestMsg(msg: IMessage): msg is IInputRequestMsg {
    return msg.header.msg_type === 'input_request';
  }

  /**
   * The content of an `'input_reply'` message.
   *
   * See [Messaging in Jupyter](https://jupyter-client.readthedocs.io/en/latest/messaging.html#messages-on-the-stdin-router-dealer-sockets).
   *
   * **See also:** [[IKernel.input_reply]]
   */
  export interface IInputReply extends JSONObject {
    value: string;
  }

  /**
   * The content of a `'comm_info_request'` message.
   *
   * See [Messaging in Jupyter](https://jupyter-client.readthedocs.io/en/latest/messaging.html#comm-info).
   *
   * **See also:** [[ICommInfoReply]], [[IKernel.commInfo]]
   */
  export interface ICommInfoRequest extends JSONObject {
    target?: string;
  }

  /**
   * A `'comm_info_reply'` message on the `'stream'` channel.
   *
   * See [Messaging in Jupyter](https://jupyter-client.readthedocs.io/en/latest/messaging.html#comm-info).
   *
   * **See also:** [[ICommInfoRequest]], [[IKernel.commInfo]]
   */
  export interface ICommInfoReplyMsg extends IShellMessage {
    content: {
      /**
       * Mapping of comm ids to target names.
       */
      comms: { [commId: string]: { target_name: string } };
    };
  }

  /**
   * Options for an `IMessage`.
   *
   * **See also:** [[IMessage]]
   */
  export interface IOptions {
    msgType: string;
    channel: Channel;
    session: string;
    username?: string;
    msgId?: string;
  }
}<|MERGE_RESOLUTION|>--- conflicted
+++ resolved
@@ -1,14 +1,10 @@
 // Copyright (c) Jupyter Development Team.
 // Distributed under the terms of the Modified BSD License.
 
-<<<<<<< HEAD
 import { nbformat } from '@jupyterlab/coreutils';
 
 import { UUID } from '@phosphor/coreutils';
 
-=======
-import { nbformat, uuid } from '@jupyterlab/coreutils';
->>>>>>> 1aff4190
 
 import { JSONObject, JSONValue } from '@phosphor/coreutils';
 
